package spark.rdd

import java.io.PrintWriter
import java.util.StringTokenizer

import scala.collection.Map
import scala.collection.JavaConversions._
import scala.collection.mutable.ArrayBuffer
import scala.io.Source

<<<<<<< HEAD
import spark.OneToOneDependency
import spark.RDD
import spark.SparkEnv
import spark.Split
import java.lang.ref.WeakReference
=======
import spark.{OneToOneDependency, RDD, SparkEnv, Split, TaskContext}
>>>>>>> 5e51b889


/**
 * An RDD that pipes the contents of each parent partition through an external command
 * (printing them one per line) and returns the output as a collection of strings.
 */
class PipedRDD[T: ClassManifest](
    prev: WeakReference[RDD[T]],
    command: Seq[String],
    envVars: Map[String, String])
  extends RDD[String](prev.get) {

  def this(prev: WeakReference[RDD[T]], command: Seq[String]) = this(prev, command, Map())

  // Similar to Runtime.exec(), if we are given a single string, split it into words
  // using a standard StringTokenizer (i.e. by spaces)
  def this(prev: WeakReference[RDD[T]], command: String) = this(prev, PipedRDD.tokenize(command))

  override def splits = firstParent[T].splits

  override def compute(split: Split, context: TaskContext): Iterator[String] = {
    val pb = new ProcessBuilder(command)
    // Add the environmental variables to the process.
    val currentEnvVars = pb.environment()
    envVars.foreach { case (variable, value) => currentEnvVars.put(variable, value) }

    val proc = pb.start()
    val env = SparkEnv.get

    // Start a thread to print the process's stderr to ours
    new Thread("stderr reader for " + command) {
      override def run() {
        for (line <- Source.fromInputStream(proc.getErrorStream).getLines) {
          System.err.println(line)
        }
      }
    }.start()

    // Start a thread to feed the process input from our parent's iterator
    new Thread("stdin writer for " + command) {
      override def run() {
        SparkEnv.set(env)
        val out = new PrintWriter(proc.getOutputStream)
<<<<<<< HEAD
        for (elem <- firstParent[T].iterator(split)) {
=======
        for (elem <- parent.iterator(split, context)) {
>>>>>>> 5e51b889
          out.println(elem)
        }
        out.close()
      }
    }.start()

    // Return an iterator that read lines from the process's stdout
    val lines = Source.fromInputStream(proc.getInputStream).getLines
    return new Iterator[String] {
      def next() = lines.next()
      def hasNext = {
        if (lines.hasNext) {
          true
        } else {
          val exitStatus = proc.waitFor()
          if (exitStatus != 0) {
            throw new Exception("Subprocess exited with status " + exitStatus)
          }
          false
        }
      }
    }
  }
}

object PipedRDD {
  // Split a string into words using a standard StringTokenizer
  def tokenize(command: String): Seq[String] = {
    val buf = new ArrayBuffer[String]
    val tok = new StringTokenizer(command)
    while(tok.hasMoreElements) {
      buf += tok.nextToken()
    }
    buf
  }
}<|MERGE_RESOLUTION|>--- conflicted
+++ resolved
@@ -1,6 +1,7 @@
 package spark.rdd
 
 import java.io.PrintWriter
+import java.lang.ref.WeakReference
 import java.util.StringTokenizer
 
 import scala.collection.Map
@@ -8,15 +9,7 @@
 import scala.collection.mutable.ArrayBuffer
 import scala.io.Source
 
-<<<<<<< HEAD
-import spark.OneToOneDependency
-import spark.RDD
-import spark.SparkEnv
-import spark.Split
-import java.lang.ref.WeakReference
-=======
-import spark.{OneToOneDependency, RDD, SparkEnv, Split, TaskContext}
->>>>>>> 5e51b889
+import spark.{RDD, SparkEnv, Split, TaskContext}
 
 
 /**
@@ -60,11 +53,7 @@
       override def run() {
         SparkEnv.set(env)
         val out = new PrintWriter(proc.getOutputStream)
-<<<<<<< HEAD
-        for (elem <- firstParent[T].iterator(split)) {
-=======
-        for (elem <- parent.iterator(split, context)) {
->>>>>>> 5e51b889
+        for (elem <- firstParent[T].iterator(split, context)) {
           out.println(elem)
         }
         out.close()
