/*
 * Licensed to the Apache Software Foundation (ASF) under one or more
 * contributor license agreements.  See the NOTICE file distributed with
 * this work for additional information regarding copyright ownership.
 * The ASF licenses this file to You under the Apache License, Version 2.0
 * (the "License"); you may not use this file except in compliance with
 * the License.  You may obtain a copy of the License at
 *
 *    http://www.apache.org/licenses/LICENSE-2.0
 *
 * Unless required by applicable law or agreed to in writing, software
 * distributed under the License is distributed on an "AS IS" BASIS,
 * WITHOUT WARRANTIES OR CONDITIONS OF ANY KIND, either express or implied.
 * See the License for the specific language governing permissions and
 * limitations under the License.
 */

package org.apache.spark.sql.execution.datasources

import java.io.{Closeable, FileNotFoundException, IOException}

import scala.util.control.NonFatal

import org.apache.hadoop.fs.Path

import org.apache.spark.{Partition => RDDPartition, SparkUpgradeException, TaskContext}
import org.apache.spark.deploy.SparkHadoopUtil
import org.apache.spark.rdd.{InputFileBlockHolder, RDD}
import org.apache.spark.sql.SparkSession
import org.apache.spark.sql.catalyst.{FileSourceOptions, InternalRow}
import org.apache.spark.sql.catalyst.expressions.{AttributeReference, GenericInternalRow, JoinedRow, UnsafeProjection, UnsafeRow}
import org.apache.spark.sql.catalyst.util.CaseInsensitiveMap
import org.apache.spark.sql.errors.QueryExecutionErrors
import org.apache.spark.sql.execution.datasources.FileFormat._
import org.apache.spark.sql.execution.vectorized.ConstantColumnVector
import org.apache.spark.sql.types.{LongType, StringType, StructType}
import org.apache.spark.sql.vectorized.{ColumnarBatch, ColumnVector}
import org.apache.spark.unsafe.types.UTF8String
import org.apache.spark.util.NextIterator

/**
 * A part (i.e. "block") of a single file that should be read, along with partition column values
 * that need to be prepended to each row.
 *
 * @param partitionValues value of partition columns to be prepended to each row.
 * @param filePath URI of the file to read
 * @param start the beginning offset (in bytes) of the block.
 * @param length number of bytes to read.
 * @param modificationTime The modification time of the input file, in milliseconds.
 * @param fileSize The length of the input file (not the block), in bytes.
 */
case class PartitionedFile(
    partitionValues: InternalRow,
    filePath: String,
    start: Long,
    length: Long,
    @transient locations: Array[String] = Array.empty,
    modificationTime: Long = 0L,
    fileSize: Long = 0L) {
  override def toString: String = {
    s"path: $filePath, range: $start-${start + length}, partition values: $partitionValues"
  }
}

/**
 * An RDD that scans a list of file partitions.
 */
class FileScanRDD(
    @transient private val sparkSession: SparkSession,
    readFunction: (PartitionedFile) => Iterator[InternalRow],
    @transient val filePartitions: Seq[FilePartition],
<<<<<<< HEAD
    val readDataSchema: StructType,
    val partitionSchema: StructType = new StructType(),
=======
    val readSchema: StructType,
>>>>>>> 962ac082
    val metadataColumns: Seq[AttributeReference] = Seq.empty,
    options: FileSourceOptions = new FileSourceOptions(CaseInsensitiveMap(Map.empty)))
  extends RDD[InternalRow](sparkSession.sparkContext, Nil) {

  private val ignoreCorruptFiles = options.ignoreCorruptFiles
  private val ignoreMissingFiles = options.ignoreMissingFiles

  override def compute(split: RDDPartition, context: TaskContext): Iterator[InternalRow] = {
    val iterator = new Iterator[Object] with AutoCloseable {
      private val inputMetrics = context.taskMetrics().inputMetrics
      private val existingBytesRead = inputMetrics.bytesRead

      // Find a function that will return the FileSystem bytes read by this thread. Do this before
      // apply readFunction, because it might read some bytes.
      private val getBytesReadCallback =
        SparkHadoopUtil.get.getFSBytesReadOnThreadCallback()

      // We get our input bytes from thread-local Hadoop FileSystem statistics.
      // If we do a coalesce, however, we are likely to compute multiple partitions in the same
      // task and in the same thread, in which case we need to avoid override values written by
      // previous partitions (SPARK-13071).
      private def incTaskInputMetricsBytesRead(): Unit = {
        inputMetrics.setBytesRead(existingBytesRead + getBytesReadCallback())
      }

      private[this] val files = split.asInstanceOf[FilePartition].files.iterator
      private[this] var currentFile: PartitionedFile = null
      private[this] var currentIterator: Iterator[Object] = null

      private def resetCurrentIterator(): Unit = {
        currentIterator match {
          case iter: NextIterator[_] =>
            iter.closeIfNeeded()
          case iter: Closeable =>
            iter.close()
          case _ => // do nothing
        }
        currentIterator = null
      }

      def hasNext: Boolean = {
        // Kill the task in case it has been marked as killed. This logic is from
        // InterruptibleIterator, but we inline it here instead of wrapping the iterator in order
        // to avoid performance overhead.
        context.killTaskIfInterrupted()
        (currentIterator != null && currentIterator.hasNext) || nextIterator()
      }

      ///////////////////////////
      // FILE METADATA METHODS //
      ///////////////////////////

      // a metadata internal row, will only be updated when the current file is changed
      val metadataRow: InternalRow = new GenericInternalRow(metadataColumns.length)

      // an unsafe projection to convert a joined internal row to an unsafe row
      private lazy val projection = {
        val joinedExpressions =
<<<<<<< HEAD
          readDataSchema.fields.map(_.dataType) ++ partitionSchema.map(_.dataType) ++
            metadataColumns.map(_.dataType)
=======
          readSchema.fields.map(_.dataType) ++ metadataColumns.map(_.dataType)
>>>>>>> 962ac082
        UnsafeProjection.create(joinedExpressions)
      }

      /**
       * The value of some of the metadata columns remains exactly the same for each record of
       * a partitioned file. Only need to update their values in the metadata row when `currentFile`
       * is changed.
       */
      private def updatePerFileMetadata(): Unit =
        if (metadataColumns.nonEmpty && currentFile != null) {
          updateMetadataInternalRow(metadataRow, metadataColumns.map(_.name),
            new Path(currentFile.filePath), currentFile.fileSize, currentFile.modificationTime)
        }

      private val rowIndexUpdater =
        RowIndexUtil.getMetadataRowUpdater(readDataSchema, metadataColumns)

      /**
       * Create an array of constant column vectors containing all required metadata columns
       */
      private def createMetadataColumnVector(c: ColumnarBatch): Array[ColumnVector] = {
        val path = new Path(currentFile.filePath)
        metadataColumns.map(_.name).map {
          case FILE_PATH =>
            val columnVector = new ConstantColumnVector(c.numRows(), StringType)
            columnVector.setUtf8String(UTF8String.fromString(path.toString))
            columnVector
          case FILE_NAME =>
            val columnVector = new ConstantColumnVector(c.numRows(), StringType)
            columnVector.setUtf8String(UTF8String.fromString(path.getName))
            columnVector
          case FILE_SIZE =>
            val columnVector = new ConstantColumnVector(c.numRows(), LongType)
            columnVector.setLong(currentFile.fileSize)
            columnVector
          case FILE_MODIFICATION_TIME =>
            val columnVector = new ConstantColumnVector(c.numRows(), LongType)
            // the modificationTime from the file is in millisecond,
            // while internally, the TimestampType is stored in microsecond
            columnVector.setLong(currentFile.modificationTime * 1000L)
            columnVector
          case ROW_INDEX =>
            // TODO(Ala): Optimize
            val rowIdxCol = RowIndexUtil.findColumnIndexInSchema(readDataSchema)
            assert(rowIdxCol >= 0)
            c.column(rowIdxCol)
        }.toArray
      }

      /**
       * Add metadata columns at the end of nextElement if needed.
       * For different row implementations, use different methods to update and append.
       */
      private def addMetadataColumnsIfNeeded(nextElement: Object): Object = {
        if (metadataColumns.nonEmpty) {
          nextElement match {
            case c: ColumnarBatch => new ColumnarBatch(
              Array.tabulate(c.numCols())(c.column) ++ createMetadataColumnVector(c),
              c.numRows())
            case u: UnsafeRow =>
              rowIndexUpdater.foreach(_.update(u, metadataRow))
              projection.apply(new JoinedRow(u, metadataRow))
            case i: InternalRow =>
              rowIndexUpdater.foreach(_.update(i, metadataRow))
              new JoinedRow(i, metadataRow)
          }
        } else {
          nextElement
        }
      }

      def next(): Object = {
        val nextElement = currentIterator.next()
        // TODO: we should have a better separation of row based and batch based scan, so that we
        // don't need to run this `if` for every record.
        nextElement match {
          case batch: ColumnarBatch =>
            incTaskInputMetricsBytesRead()
            inputMetrics.incRecordsRead(batch.numRows())
          case _ =>
            // too costly to update every record
            if (inputMetrics.recordsRead %
              SparkHadoopUtil.UPDATE_INPUT_METRICS_INTERVAL_RECORDS == 0) {
              incTaskInputMetricsBytesRead()
            }
            inputMetrics.incRecordsRead(1)
        }
        addMetadataColumnsIfNeeded(nextElement)
      }

      private def readCurrentFile(): Iterator[InternalRow] = {
        try {
          readFunction(currentFile)
        } catch {
          case e: FileNotFoundException =>
            throw QueryExecutionErrors.readCurrentFileNotFoundError(e)
        }
      }

      /** Advances to the next file. Returns true if a new non-empty iterator is available. */
      private def nextIterator(): Boolean = {
        if (files.hasNext) {
          currentFile = files.next()
          updatePerFileMetadata()
          logInfo(s"Reading File $currentFile")
          // Sets InputFileBlockHolder for the file block's information
          InputFileBlockHolder.set(currentFile.filePath, currentFile.start, currentFile.length)

          resetCurrentIterator()
          if (ignoreMissingFiles || ignoreCorruptFiles) {
            currentIterator = new NextIterator[Object] {
              // The readFunction may read some bytes before consuming the iterator, e.g.,
              // vectorized Parquet reader. Here we use a lazily initialized variable to delay the
              // creation of iterator so that we will throw exception in `getNext`.
              private var internalIter: Iterator[InternalRow] = null

              override def getNext(): AnyRef = {
                try {
                  // Initialize `internalIter` lazily.
                  if (internalIter == null) {
                    internalIter = readCurrentFile()
                  }

                  if (internalIter.hasNext) {
                    internalIter.next()
                  } else {
                    finished = true
                    null
                  }
                } catch {
                  case e: FileNotFoundException if ignoreMissingFiles =>
                    logWarning(s"Skipped missing file: $currentFile", e)
                    finished = true
                    null
                  // Throw FileNotFoundException even if `ignoreCorruptFiles` is true
                  case e: FileNotFoundException if !ignoreMissingFiles => throw e
                  case e @ (_: RuntimeException | _: IOException) if ignoreCorruptFiles =>
                    logWarning(
                      s"Skipped the rest of the content in the corrupted file: $currentFile", e)
                    finished = true
                    null
                }
              }

              override def close(): Unit = {
                internalIter match {
                  case iter: Closeable =>
                    iter.close()
                  case _ => // do nothing
                }
              }
            }
          } else {
            currentIterator = readCurrentFile()
          }

          try {
            hasNext
          } catch {
            case e: SchemaColumnConvertNotSupportedException =>
              throw QueryExecutionErrors.unsupportedSchemaColumnConvertError(
                currentFile.filePath, e.getColumn, e.getLogicalType, e.getPhysicalType, e)
            case sue: SparkUpgradeException => throw sue
            case NonFatal(e) =>
              e.getCause match {
                case sue: SparkUpgradeException => throw sue
                case _ => throw QueryExecutionErrors.cannotReadFilesError(e, currentFile.filePath)
              }
          }
        } else {
          currentFile = null
          updatePerFileMetadata()
          InputFileBlockHolder.unset()
          false
        }
      }

      override def close(): Unit = {
        incTaskInputMetricsBytesRead()
        InputFileBlockHolder.unset()
        resetCurrentIterator()
      }
    }

    // Register an on-task-completion callback to close the input stream.
    context.addTaskCompletionListener[Unit](_ => iterator.close())

    iterator.asInstanceOf[Iterator[InternalRow]] // This is an erasure hack.
  }

  override protected def getPartitions: Array[RDDPartition] = filePartitions.toArray

  override protected def getPreferredLocations(split: RDDPartition): Seq[String] = {
    split.asInstanceOf[FilePartition].preferredLocations()
  }
}<|MERGE_RESOLUTION|>--- conflicted
+++ resolved
@@ -69,12 +69,7 @@
     @transient private val sparkSession: SparkSession,
     readFunction: (PartitionedFile) => Iterator[InternalRow],
     @transient val filePartitions: Seq[FilePartition],
-<<<<<<< HEAD
-    val readDataSchema: StructType,
-    val partitionSchema: StructType = new StructType(),
-=======
     val readSchema: StructType,
->>>>>>> 962ac082
     val metadataColumns: Seq[AttributeReference] = Seq.empty,
     options: FileSourceOptions = new FileSourceOptions(CaseInsensitiveMap(Map.empty)))
   extends RDD[InternalRow](sparkSession.sparkContext, Nil) {
@@ -133,12 +128,7 @@
       // an unsafe projection to convert a joined internal row to an unsafe row
       private lazy val projection = {
         val joinedExpressions =
-<<<<<<< HEAD
-          readDataSchema.fields.map(_.dataType) ++ partitionSchema.map(_.dataType) ++
-            metadataColumns.map(_.dataType)
-=======
           readSchema.fields.map(_.dataType) ++ metadataColumns.map(_.dataType)
->>>>>>> 962ac082
         UnsafeProjection.create(joinedExpressions)
       }
 
@@ -154,7 +144,9 @@
         }
 
       private val rowIndexUpdater =
-        RowIndexUtil.getMetadataRowUpdater(readDataSchema, metadataColumns)
+        RowIndexUtil.getMetadataRowUpdater(readSchema, metadataColumns)
+
+      private val rowIndexColumnIndex = RowIndexUtil.findColumnIndexInSchema(readSchema)
 
       /**
        * Create an array of constant column vectors containing all required metadata columns
@@ -181,10 +173,7 @@
             columnVector.setLong(currentFile.modificationTime * 1000L)
             columnVector
           case ROW_INDEX =>
-            // TODO(Ala): Optimize
-            val rowIdxCol = RowIndexUtil.findColumnIndexInSchema(readDataSchema)
-            assert(rowIdxCol >= 0)
-            c.column(rowIdxCol)
+            c.column(rowIndexColumnIndex)
         }.toArray
       }
 
